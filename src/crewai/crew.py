--- conflicted
+++ resolved
@@ -113,11 +113,10 @@
         default=False,
         description="Whether the crew should use memory to store memories of it's execution",
     )
-<<<<<<< HEAD
     memory_provider: Optional[str] = Field(
         default=None,
         description="The memory provider to be used for the crew.",
-=======
+    )
     short_term_memory: Optional[InstanceOf[ShortTermMemory]] = Field(
         default=None,
         description="An Instance of the ShortTermMemory to be used by the Crew",
@@ -129,7 +128,6 @@
     entity_memory: Optional[InstanceOf[EntityMemory]] = Field(
         default=None,
         description="An Instance of the EntityMemory to be used by the Crew",
->>>>>>> 3b6d1838
     )
     embedder: Optional[dict] = Field(
         default={"provider": "openai"},
@@ -237,12 +235,17 @@
     def create_crew_memory(self) -> "Crew":
         """Set private attributes."""
         if self.memory:
-<<<<<<< HEAD
-            self._long_term_memory = LongTermMemory()
-            self._short_term_memory = ShortTermMemory(
-                memory_provider=self.memory_provider,
-                crew=self,
-                embedder_config=self.embedder,
+            self._long_term_memory = (
+                self.long_term_memory if self.long_term_memory else LongTermMemory()
+            )
+            self._short_term_memory = (
+                self.short_term_memory
+                if self.short_term_memory
+                else ShortTermMemory(
+                    memory_provider=self.memory_provider,
+                    crew=self,
+                    embedder_config=self.embedder,
+                )
             )
             self._entity_memory = EntityMemory(
                 memory_provider=self.memory_provider,
@@ -250,21 +253,6 @@
                 embedder_config=self.embedder,
             )
             self._user_memory = UserMemory(crew=self)
-=======
-            self._long_term_memory = (
-                self.long_term_memory if self.long_term_memory else LongTermMemory()
-            )
-            self._short_term_memory = (
-                self.short_term_memory
-                if self.short_term_memory
-                else ShortTermMemory(crew=self, embedder_config=self.embedder)
-            )
-            self._entity_memory = (
-                self.entity_memory
-                if self.entity_memory
-                else EntityMemory(crew=self, embedder_config=self.embedder)
-            )
->>>>>>> 3b6d1838
         return self
 
     @model_validator(mode="after")
