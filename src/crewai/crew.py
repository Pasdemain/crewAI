import json
import uuid
from typing import Any, Dict, List, Optional, Union

from langchain_core.callbacks import BaseCallbackHandler
from pydantic import (
    UUID4,
    BaseModel,
    ConfigDict,
    Field,
    InstanceOf,
    Json,
    PrivateAttr,
    field_validator,
    model_validator,
)
from pydantic_core import PydanticCustomError

from crewai.agent import Agent
from crewai.agents.cache import CacheHandler
from crewai.memory.entity.entity_memory import EntityMemory
from crewai.memory.long_term.long_term_memory import LongTermMemory
from crewai.memory.short_term.short_term_memory import ShortTermMemory
from crewai.process import Process
from crewai.task import Task
from crewai.telemetry import Telemetry
from crewai.tools.agent_tools import AgentTools
<<<<<<< HEAD
from crewai.utilities import I18N, Logger, RPMController, FileHandler
try:
  import agentops
except ImportError:
  agentops = None
=======
from crewai.utilities import I18N, FileHandler, Logger, RPMController
>>>>>>> d786c367


class Crew(BaseModel):
    """
    Represents a group of agents, defining how they should collaborate and the tasks they should perform.

    Attributes:
        tasks: List of tasks assigned to the crew.
        agents: List of agents part of this crew.
        manager_llm: The language model that will run manager agent.
        memory: Whether the crew should use memory to store memories of it's execution.
        manager_callbacks: The callback handlers to be executed by the manager agent when hierarchical process is used
        cache: Whether the crew should use a cache to store the results of the tools execution.
        function_calling_llm: The language model that will run the tool calling for all the agents.
        process: The process flow that the crew will follow (e.g., sequential, hierarchical).
        verbose: Indicates the verbosity level for logging during execution.
        config: Configuration settings for the crew.
        max_rpm: Maximum number of requests per minute for the crew execution to be respected.
        id: A unique identifier for the crew instance.
        full_output: Whether the crew should return the full output with all tasks outputs or just the final output.
        task_callback: Callback to be executed after each task for every agents execution.
        step_callback: Callback to be executed after each step for every agents execution.
        share_crew: Whether you want to share the complete crew infromation and execution with crewAI to make the library better, and allow us to train models.
    """

    __hash__ = object.__hash__  # type: ignore
    _execution_span: Any = PrivateAttr()
    _rpm_controller: RPMController = PrivateAttr()
    _logger: Logger = PrivateAttr()
    _file_handler: FileHandler = PrivateAttr()
    _cache_handler: InstanceOf[CacheHandler] = PrivateAttr(default=CacheHandler())
    _short_term_memory: Optional[InstanceOf[ShortTermMemory]] = PrivateAttr()
    _long_term_memory: Optional[InstanceOf[LongTermMemory]] = PrivateAttr()
    _entity_memory: Optional[InstanceOf[EntityMemory]] = PrivateAttr()

    cache: bool = Field(default=True)
    model_config = ConfigDict(arbitrary_types_allowed=True)
    tasks: List[Task] = Field(default_factory=list)
    agents: List[Agent] = Field(default_factory=list)
    process: Process = Field(default=Process.sequential)
    verbose: Union[int, bool] = Field(default=0)
    memory: bool = Field(
        default=False,
        description="Whether the crew should use memory to store memories of it's execution",
    )
    embedder: Optional[dict] = Field(
        default={"provider": "openai"},
        description="Configuration for the embedder to be used for the crew.",
    )
    usage_metrics: Optional[dict] = Field(
        default=None,
        description="Metrics for the LLM usage during all tasks execution.",
    )
    full_output: Optional[bool] = Field(
        default=False,
        description="Whether the crew should return the full output with all tasks outputs or just the final output.",
    )
    manager_llm: Optional[Any] = Field(
        description="Language model that will run the agent.", default=None
    )
    manager_agent: Optional[Any] = Field(
        description="Custom agent that will be used as manager.", default=None
    )
    manager_callbacks: Optional[List[InstanceOf[BaseCallbackHandler]]] = Field(
        default=None,
        description="A list of callback handlers to be executed by the manager agent when hierarchical process is used",
    )
    function_calling_llm: Optional[Any] = Field(
        description="Language model that will run the agent.", default=None
    )
    config: Optional[Union[Json, Dict[str, Any]]] = Field(default=None)
    id: UUID4 = Field(default_factory=uuid.uuid4, frozen=True)
    share_crew: Optional[bool] = Field(default=False)
    step_callback: Optional[Any] = Field(
        default=None,
        description="Callback to be executed after each step for all agents execution.",
    )
    task_callback: Optional[Any] = Field(
        default=None,
        description="Callback to be executed after each task for all agents execution.",
    )
    max_rpm: Optional[int] = Field(
        default=None,
        description="Maximum number of requests per minute for the crew execution to be respected.",
    )
    language: str = Field(
        default="en",
        description="Language used for the crew, defaults to English.",
    )
    language_file: str = Field(
        default=None,
        description="Path to the language file to be used for the crew.",
    )
    output_log_file: Optional[Union[bool, str]] = Field(
        default=False,
        description="output_log_file",
    )

    @field_validator("id", mode="before")
    @classmethod
    def _deny_user_set_id(cls, v: Optional[UUID4]) -> None:
        """Prevent manual setting of the 'id' field by users."""
        if v:
            raise PydanticCustomError(
                "may_not_set_field", "The 'id' field cannot be set by the user.", {}
            )

    @field_validator("config", mode="before")
    @classmethod
    def check_config_type(
        cls, v: Union[Json, Dict[str, Any]]
    ) -> Union[Json, Dict[str, Any]]:
        """Validates that the config is a valid type.
        Args:
            v: The config to be validated.
        Returns:
            The config if it is valid.
        """

        # TODO: Improve typing
        return json.loads(v) if isinstance(v, Json) else v  # type: ignore

    @model_validator(mode="after")
    def set_private_attrs(self) -> "Crew":
        """Set private attributes."""
        self._cache_handler = CacheHandler()
        self._logger = Logger(self.verbose)
        if self.output_log_file:
            self._file_handler = FileHandler(self.output_log_file)
        self._rpm_controller = RPMController(max_rpm=self.max_rpm, logger=self._logger)
        self._telemetry = Telemetry()
        self._telemetry.set_tracer()
        self._telemetry.crew_creation(self)
        return self

    @model_validator(mode="after")
    def create_crew_memory(self) -> "Crew":
        """Set private attributes."""
        if self.memory:
            self._long_term_memory = LongTermMemory()
            self._short_term_memory = ShortTermMemory(embedder_config=self.embedder)
            self._entity_memory = EntityMemory(embedder_config=self.embedder)
        return self

    @model_validator(mode="after")
    def check_manager_llm(self):
        """Validates that the language model is set when using hierarchical process."""
        if self.process == Process.hierarchical and (
            not self.manager_llm and not self.manager_agent
        ):
            raise PydanticCustomError(
                "missing_manager_llm",
                "Attribute `manager_llm` is required when using hierarchical process.",
                {},
            )
        return self

    @model_validator(mode="after")
    def check_config(self):
        """Validates that the crew is properly configured with agents and tasks."""
        if not self.config and not self.tasks and not self.agents:
            raise PydanticCustomError(
                "missing_keys",
                "Either 'agents' and 'tasks' need to be set or 'config'.",
                {},
            )

        if self.config:
            self._setup_from_config()

        if self.agents:
            for agent in self.agents:
                if self.cache:
                    agent.set_cache_handler(self._cache_handler)
                if self.max_rpm:
                    agent.set_rpm_controller(self._rpm_controller)
        return self

    def _setup_from_config(self):
        assert self.config is not None, "Config should not be None."

        """Initializes agents and tasks from the provided config."""
        if not self.config.get("agents") or not self.config.get("tasks"):
            raise PydanticCustomError(
                "missing_keys_in_config", "Config should have 'agents' and 'tasks'.", {}
            )

        self.process = self.config.get("process", self.process)
        self.agents = [Agent(**agent) for agent in self.config["agents"]]
        self.tasks = [self._create_task(task) for task in self.config["tasks"]]

    def _create_task(self, task_config: Dict[str, Any]) -> Task:
        """Creates a task instance from its configuration.

        Args:
            task_config: The configuration of the task.

        Returns:
            A task instance.
        """
        task_agent = next(
            agt for agt in self.agents if agt.role == task_config["agent"]
        )
        del task_config["agent"]
        return Task(**task_config, agent=task_agent)

    def kickoff(self, inputs: Optional[Dict[str, Any]] = {}) -> str:
        """Starts the crew to work on its assigned tasks."""
        self._execution_span = self._telemetry.crew_execution_span(self)
        self._interpolate_inputs(inputs)
        self._set_tasks_callbacks()

        i18n = I18N(language=self.language, language_file=self.language_file)

        for agent in self.agents:
            agent.i18n = i18n
            agent.crew = self

            if not agent.function_calling_llm:
                agent.function_calling_llm = self.function_calling_llm
            if not agent.step_callback:
                agent.step_callback = self.step_callback

            agent.create_agent_executor()

        metrics = []

        if self.process == Process.sequential:
            result = self._run_sequential_process()
        elif self.process == Process.hierarchical:
            result, manager_metrics = self._run_hierarchical_process()
            metrics.append(manager_metrics)

        else:
            raise NotImplementedError(
                f"The process '{self.process}' is not implemented yet."
            )

        metrics = metrics + [
            agent._token_process.get_summary() for agent in self.agents
        ]
        self.usage_metrics = {
            key: sum([m[key] for m in metrics if m is not None]) for key in metrics[0]
        }

        return result

    def _run_sequential_process(self) -> str:
        """Executes tasks sequentially and returns the final output."""
        task_output = ""
        for task in self.tasks:
            if task.agent.allow_delegation:
                agents_for_delegation = [
                    agent for agent in self.agents if agent != task.agent
                ]
                if len(self.agents) > 1 and len(agents_for_delegation) > 0:
                    task.tools += AgentTools(agents=agents_for_delegation).tools()

            role = task.agent.role if task.agent is not None else "None"
            self._logger.log("debug", f"== Working Agent: {role}", color="bold_purple")
            self._logger.log(
                "info", f"== Starting Task: {task.description}", color="bold_purple"
            )

            if self.output_log_file:
                self._file_handler.log(
                    agent=role, task=task.description, status="started"
                )

            output = task.execute(context=task_output)
            if not task.async_execution:
                task_output = output

            role = task.agent.role if task.agent is not None else "None"
            self._logger.log("debug", f"== [{role}] Task output: {task_output}\n\n")

            if self.output_log_file:
                self._file_handler.log(agent=role, task=task_output, status="completed")

        self._finish_execution(task_output)
        return self._format_output(task_output)

    def _run_hierarchical_process(self) -> str:
        """Creates and assigns a manager agent to make sure the crew completes the tasks."""

        i18n = I18N(language=self.language, language_file=self.language_file)
        try:
            self.manager_agent.allow_delegation = (
                True  # Forcing Allow delegation to the manager
            )
            manager = self.manager_agent
        except:
            manager = Agent(
                role=i18n.retrieve("hierarchical_manager_agent", "role"),
                goal=i18n.retrieve("hierarchical_manager_agent", "goal"),
                backstory=i18n.retrieve("hierarchical_manager_agent", "backstory"),
                tools=AgentTools(agents=self.agents).tools(),
                llm=self.manager_llm,
                verbose=True,
            )

        task_output = ""
        for task in self.tasks:
            self._logger.log("debug", f"Working Agent: {manager.role}")
            self._logger.log("info", f"Starting Task: {task.description}")

            if self.output_log_file:
                self._file_handler.log(
                    agent=manager.role, task=task.description, status="started"
                )

            task_output = task.execute(
                agent=manager, context=task_output, tools=manager.tools
            )

            self._logger.log("debug", f"[{manager.role}] Task output: {task_output}")

            if self.output_log_file:
                self._file_handler.log(
                    agent=manager.role, task=task_output, status="completed"
                )

        self._finish_execution(task_output)
        return self._format_output(task_output), manager._token_process.get_summary()

    def _set_tasks_callbacks(self) -> str:
        """Sets callback for every task suing task_callback"""
        for task in self.tasks:
            self.task_callback = task.callback

    def _interpolate_inputs(self, inputs: Dict[str, Any]) -> str:
        """Interpolates the inputs in the tasks and agents."""
        [task.interpolate_inputs(inputs) for task in self.tasks]
        [agent.interpolate_inputs(inputs) for agent in self.agents]

    def _format_output(self, output: str) -> str:
        """Formats the output of the crew execution."""
        if self.full_output:
            return {
                "final_output": output,
                "tasks_outputs": [task.output for task in self.tasks if task],
            }
        else:
            return output

    def _finish_execution(self, output) -> None:
        if self.max_rpm:
            self._rpm_controller.stop_rpm_counter()
        if agentops:
            agentops.end_session(end_state="Success", end_state_reason="Finished Execution")
        self._telemetry.end_crew(self, output)

    def __repr__(self):
        return f"Crew(id={self.id}, process={self.process}, number_of_agents={len(self.agents)}, number_of_tasks={len(self.tasks)})"<|MERGE_RESOLUTION|>--- conflicted
+++ resolved
@@ -25,15 +25,11 @@
 from crewai.task import Task
 from crewai.telemetry import Telemetry
 from crewai.tools.agent_tools import AgentTools
-<<<<<<< HEAD
-from crewai.utilities import I18N, Logger, RPMController, FileHandler
+from crewai.utilities import I18N, FileHandler, Logger, RPMController
 try:
   import agentops
 except ImportError:
   agentops = None
-=======
-from crewai.utilities import I18N, FileHandler, Logger, RPMController
->>>>>>> d786c367
 
 
 class Crew(BaseModel):
