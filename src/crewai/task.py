--- conflicted
+++ resolved
@@ -8,22 +8,7 @@
 from copy import copy
 from hashlib import md5
 from pathlib import Path
-<<<<<<< HEAD
-from typing import (
-    Any,
-    Callable,
-    ClassVar,
-    Dict,
-    List,
-    Optional,
-    Set,
-    Tuple,
-    Type,
-    Union,
-)
-=======
-from typing import Any, Callable, Dict, List, Optional, Set, Tuple, Type, Union
->>>>>>> 22e5d398
+from typing import Any, Callable, ClassVar, Dict, List, Optional, Set, Tuple, Type, Union
 
 from opentelemetry.trace import Span
 from pydantic import (
