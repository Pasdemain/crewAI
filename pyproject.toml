--- conflicted
+++ resolved
@@ -27,12 +27,9 @@
 crewai-tools = { version = "^0.1.1", optional = true }
 click = "^8.1.7"
 python-dotenv = "1.0.0"
-<<<<<<< HEAD
-agentops = "0.1.0b1"
-=======
 embedchain = "^0.1.98"
 appdirs = "^1.4.4"
->>>>>>> 33dfcc70
+agentops = "0.1.0b1"
 
 [tool.poetry.extras]
 tools = ["crewai-tools"]
